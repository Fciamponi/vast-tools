--- conflicted
+++ resolved
@@ -82,14 +82,10 @@
 if($cleanFlag) {
   #system("rm -rf $output_dir");
 } else {
-<<<<<<< HEAD
-  mkdir($output_dir) unless (-e $output_dir);
-=======
   unless($helpFlag or !defined($ARGV[0])) { 
     mkdir($output_dir) unless (-e $output_dir);
-    chdir($output_dir);
+    #chdir($output_dir);
   }
->>>>>>> 464b8095
 }
 
 ## Nuts and Bolts...
