--- conflicted
+++ resolved
@@ -455,34 +455,16 @@
     }
     unless (defined $exprONLY){
 	### IR
-<<<<<<< HEAD
 	if (!defined $noIR){
-	    if ($IR_version == 1){
-		next if (-e "to_combine/$group.IR");
-=======
-	if ($IR_version == 1){
-	    unless (-e "to_combine/$group.IR"){
->>>>>>> ecf3770d
-		open (IR, ">to_combine/$group.IR") || errPrintDie "Cannot open IR output file";
-		print IR "$IR_head";
-		foreach my $ev (sort keys %{$IR{$group}}){
-		    print IR "$ev\t$IR{$group}{$ev}[1]\t$IR{$group}{$ev}[2]\t$IR{$group}{$ev}[3]\t$IR{$group}{$ev}[4]\n";
-		}
-		close IR;
-<<<<<<< HEAD
-	    }
-	    elsif ($IR_version == 2){
-		next if (-e "to_combine/$group.IR2");
-		open (IR, ">to_combine/$group.IR2") || errPrintDie "Cannot open IR output file";
-		print IR "$IR_head";
-		foreach my $ev (sort keys %{$IR{$group}}){
-		    print IR "$ev\t$IR{$group}{$ev}[1]\t$IR{$group}{$ev}[2]\t$IR{$group}{$ev}[3]\t$IR{$group}{$ev}[4]\n";
-		}
-		close IR;
-		### IRsum (only v2)
-		next if (-e "to_combine/$group.IR.summary_v2.txt");
-=======
-	    }
+	  if ($IR_version == 1){
+	    	unless (-e "to_combine/$group.IR"){
+			open (IR, ">to_combine/$group.IR") || errPrintDie "Cannot open IR output file";
+			print IR "$IR_head";
+			foreach my $ev (sort keys %{$IR{$group}}){
+			    print IR "$ev\t$IR{$group}{$ev}[1]\t$IR{$group}{$ev}[2]\t$IR{$group}{$ev}[3]\t$IR{$group}{$ev}[4]\n";
+			}
+			close IR;
+	    	}
 	}
 	elsif ($IR_version == 2){
 	    unless (-e "to_combine/$group.IR2"){
@@ -495,7 +477,6 @@
 	    }
 	    ### IRsum (only v2)
 	    unless (-e "to_combine/$group.IR.summary_v2.txt"){
->>>>>>> ecf3770d
 		open (IRsum, ">to_combine/$group.IR.summary_v2.txt") || errPrintDie "Cannot open IRsum output file";
 		print IRsum "$IRsum_head";
 		foreach my $ev (sort keys %{$IRsum{$group}}){
