--- conflicted
+++ resolved
@@ -37,7 +37,6 @@
 			  "help" => \$helpFlag,
 			  "legacy" => \$legacyFlag,
 			  "verbose" => \$verboseFlag,
-			  "v" => \$verboseFlag,
 			  "readLen=i" => \$readLength,
            "output=s" => \$outdir,
 			  "o=s" => \$outdir);
@@ -98,7 +97,8 @@
 	-expr			:	For expression analyses: -expr (PSIs plus cRPKM calculations) (default off)
 	-exprONLY		:	For expression analyses: -exprONLY (only cRPKMs) (default off)
 	-bowtieProg path/bowtie	:	Default is to use the bowtie in PATH, instead you can specify here (default bowtie)
-";
+
+";#NOTE: Recommended to allow at least 15GB of RAM (~10GB are needed for mapping to the genome). For large files (~1 lane), >25GB
 
 #";
   exit $EXIT_STATUS;
@@ -178,7 +178,7 @@
 chdir($outdir) or errPrint "Unable to change directories into output" and die;
 verbPrint "Setting output directory to $outdir";
 mkdir("spli_out") unless (-e "spli_out");
-mkdir("expr_out") if (($runExprFlag || $onlyExprFlag) && (! -e "expr_out"));
+mkdir("expr_out") unless (-e "expr_out");
 
 #length options:
 my ($le, $half_length);
@@ -228,10 +228,9 @@
 #### Merge PE
  if ($pairedEnd){
      verbPrint "Concatenating paired end reads";
-     #sysErrMsg "cat $fq1 $fq2 > $fq";  # away with this as well? 
+     sysErrMsg "cat $fq1 $fq2 > $fq";  # away with this as well? 
                                        # $fq is used in trimming below. but we
                                        # can pipe into it. KH
-     $fq = "$fq1 $fq2";
  } else {
    $fq = $fq1;
  }
@@ -241,48 +240,38 @@
 # TODO: substitute all of this with gawk 'NR%2==0{print substr($1,5,55)}NR%2==1' INPUT.fq... style 
  my $trimmed = 0;    # flag determining whether trimming occurred
  if ($difLE >= 10){
-   $cmd = getPrefixCmd($fq);
    if (!defined($trim) or $trim eq "twice"){
 	  if ($length > ($le*2)+10){
 	     $half_length = sprintf("%.0f", $length / 2);
          verbPrint "Trimming and splitting fastq sequences to $le nt sequences";
-         sysErrMsg "$cmd | $binPath/Trim.pl --trim \"twice\" - $half_length | " .
-                    "$binPath/Trim-twiceOVER.pl --trim twice - $le | " .
-                    "gzip > $root-$le.fq.gz";
+         sysErrMsg "cat $fq | $binPath/Trim-twiceOver.pl - $half_length | $binPath/Trim-twiceOver.pl - $le > $root-$le.fq";
 	  } else {
 	     verbPrint "Trimming and splitting fastq sequences to $le nt sequences";
-	     sysErrMsg "$cmd | $binPath/Trim.pl --trim twice - $le | " .
-                    "gzip > $root-$le.fq.gz";
+	     sysErrMsg "$binPath/Trim-twiceOVER.pl $fq $le > $root-$le.fq";
 	  }
    } elsif ($trim eq "once"){
 	 verbPrint "Trimming fastq sequences to $le nt sequences";
-	 sysErrMsg "$cmd | $binPath/Trim.pl --trim once - $le | gzip > $root-$le.fq.gz";
+	 sysErrMsg "$binPath/Trim-once.pl $fq $le > $root-$le.fq";
+	# sysErrMsg "mv $root-$length-$le.fq $root-$le.fq"; #piping to stdout removes need for this --TSW
    }
-   $fq = "$root-$le.fq.gz"; # set new $fq with trimmed reads --KH
+   $fq = "$root-$le.fq"; # set new $fq with trimmed reads --KH
    $trimmed = 1;
  }
 ####
  
 #### Get effective reads (i.e. genome substraction).
  verbPrint "Doing genome substraction\n";
- $subtractedFq = "$root-$le-e.fq.gz";
-<<<<<<< HEAD
+ $subtractedFq = "$root-$le-e.fq";
  $galignedFq = "$root-$le-galigned.fq";
-=======
->>>>>>> fb9483ac
  # Updated genome subtraction command to handle trimmed or untrimmed input files
  $cmd = getPrefixCmd($fq);
- $cmd .= " | $bowtie -p $cores -m 1 -v 2 --un >(gzip > $subtractedFq) --max /dev/null $dbDir/FILES/gDNA - /dev/null";
+ $cmd .= " | $bowtie -p $cores -m 1 -v 2 --al $galignedFq --un $subtractedFq --max /dev/null $dbDir/FILES/gDNA - /dev/null";
  sysErrMsg $cmd;
-
-<<<<<<< HEAD
  if ($trimmed) {
      verbPrint "Compressing trimmed reads";
      sysErrMsg "$zip $fq";
  }
  
-=======
->>>>>>> fb9483ac
 ####
 }
 
@@ -301,18 +290,14 @@
 sysErrMsg "$preCmd | $bowtie -p $cores -m 1 -v 2 $dbDir/FILES/$species"."_MIC-$le - | cut -f 1-4,8 - | sort -Vu -k 1,1 | $binPath/Analyze_MIC.pl -dbDir=$dbDir -sp=$species -readLen=$le -root=$root";
 
 # TODO Align to intron retention mapped reads here..
-verbPrint "Mapping reads to intron retention library...\n";
-$preCmd = getPrefixCmd("$fq.gz");
-sysErrMsg "$preCmd | $bowtie -p $cores -m 1 -v 2 " .
-            "$dbDir/FILES/$sp.IntronJunctions.new.$le.8 - | " .
-            "cut -f 1-4,8 | sort -Vu -k 1,1 | " .
-            "$binPath/MakeSummarySAM.pl | " .
-            "$binPath/RI_summarize.pl";  
-sysErrMsg "$preCmd | $bowtie -p $cores -m 1 -v 2 " .
-            "$dbDir/FILES/$sp.Introns.sample.200 - | " .
-            "cut -f 1-4,8 | sort -Vu -k 1,1 | " .
-            "$binPath/MakeSummarySAM.pl | " .
-            "$binPath/RI_summarize.pl";
+#verbPrint "Mapping reads to intron retention library...\n";
+#sysErrMsg "$preCmd | $bowtie -p .... | cut -f 1-4,8 | sort -Vu -k 1,1 |
+##$binPath/MakeSummarySAM.pl <arguments>
+
+if (!isZipped($subtractedFq)) {
+    verbPrint "Compressing genome-substracted reads\n";
+    sysErrMsg "$zip $root-$le-e.fq";
+}
 
 verbPrint "Completed " . localtime;
 exit $EXIT_STATUS