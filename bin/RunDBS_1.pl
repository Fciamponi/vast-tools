#!/usr/bin/env perl

# Authors:
# Original Draft: Manuel Irimia, 2011-2014 
# 			      	mirimia@gmail.com
# Reworked: Tim Sterne-Weiler & Kevin Ha, 2014
# 				tim.sterne.weiler@utoronto.ca & k.ha@mail.utoronto.ca 
# Updates and improvements: Andre Gohr & Manuel Irimia, 2015-present
#                               andre.gohr@crg.eu & mirimia@gmail.com

use warnings;
use strict;
use Cwd qw(abs_path);
use Getopt::Long;

# INITIALIZE PATH AND FLAGS--TSW
my $binPath = abs_path($0);
$0 =~ s/^.*\///;
$binPath =~ s/\/$0$//;

my $helpFlag = 0;
my $bowtie = "bowtie"; # by default;
my $species = "Hsa"; # by default;
my $dbDir; #default
my $pairedEnd = 0; # no by default
my $runExprFlag = 0; # no by default
my $onlyExprFlag = 0; # no by default
my $trim;
my $cores = 1; #default
my $readLength = ""; # default.
my $outdir;
my $noIRflag = 0;  # don't run intron retention (for speed..)
my $stringentIRflag = 0; # Run extra genome/eej subtraction step
my $IR_version = 2; # IR version [09/Nov/2015] [new default 01/04/16]
my $minReadNum;

my $legacyFlag = 0;
my $verboseFlag = 1;  # on for debugging 
my $keepFlag = 0;  # delete genome subtracted reads
my $tmpDir;

my $trimOnceFlag = 0;
my $trimStep = 25;
my $fastaOnly = 0; # Use this to trim to fasta not fastq;

my $useGenSub = 0;

my $trimLen; # This is an undocumented flag for Trim.pl (allows 48bp use)
my $bowtieV = 2; # This undocumented option for # of allowed mismatches..

my $trimmed = 0; # use pre-trimmed read set by Trim.pl
my $keep_trimmed= 0; # to keep the original file when pre-trimmed

my $ribofoot = 0; # flag for ribosome footprinting libraries

Getopt::Long::Configure("no_auto_abbrev");
GetOptions(		  "bowtieProg=s" => \$bowtie,
			  "sp=s" => \$species,
			  "dbDir=s" => \$dbDir,
			  "c=i" => \$cores, 
			  "cores=i" => \$cores,
			  "expr" => \$runExprFlag,
			  "exprONLY" => \$onlyExprFlag,
			  "trim=s" => \$trim,
			  "help" => \$helpFlag,
			  "h" => \$helpFlag,
			  "legacy" => \$legacyFlag,
			  "verbose" => \$verboseFlag,
			  "v" => \$verboseFlag,
              		  "output=s" => \$outdir,
			  "o=s" => \$outdir,
			  "noIR" => \$noIRflag,
			  "stringentIR" => \$stringentIRflag,
			  "IR_version=i" => \$IR_version, 
			  "keep" => \$keepFlag,
			  "minReadDepth=i" => \$minReadNum, #to do
			  "tmpDir=s" => \$tmpDir,
			  "stepSize=i" => \$trimStep,
			  "trimOnce" => \$trimOnceFlag,
			  "findSubtracted" => \$useGenSub,
                          "trimLen=i" => \$trimLen,
                          "mismatchNum=i" => \$bowtieV,
                          "preTrimmed" => \$trimmed,
                          "useFastq" => \$fastaOnly,
			  "riboFoot" => \$ribofoot
			  );

our $EXIT_STATUS = 0;


sub extractReadLen {  # extracts automatically read length from fastq or fastq.gz file
	my $fn=$_[0]; # extracts the first 5000 reads and if all have the same length, returns this length
	              # if they don't have all the same length, returns -1
	              # From 24/12/16: they can have different lengths, but only those >= 50 are used
	
	my $fh;
	if(isZipped($fn)){
		open ( $fh, "-|", "gzip -dc $fn") or errPrintDie("$!");
	}else{
		open( $fh , $fn ) or errPrintDie("$!");
	}
	
	my $maxN=5000;
	my $c=0;
	my $check=1;
	my $readL;
	my %tally_readL;
	my $total=1;
	my $perc;
	while(<$fh>){if($check){if(substr($_,0,1) ne "@"){errPrintDie("Sequence data must be provided in FASTQ format but file $fn does not look like FASTQ format (first line does not start with @).");}$check=0;}
		chomp;
		$c++;
		if($c % 4==2){
			unless($readL){
			    $readL=length($_);
			    $tally_readL{$readL}=1;
			}
			else{ 
#			    if($readL != length($_)){$readL=-1;last;} # not need to 
			    $readL=length($_);
			    $tally_readL{$readL}++ if defined $tally_readL{$readL};
			    $tally_readL{$readL}=1 if !defined $tally_readL{$readL};
			    $total++;
			}
		}
		if($c/4 > $maxN){last;}
	}
	close($fh);

	### to get the most common length
	foreach my $temp_readL (sort {$a<=>$b} keys %tally_readL){
	    $perc = sprintf("%.2f",100*$tally_readL{$temp_readL}/$total);
	    $readL=$temp_readL;
	}

	return($readL,$perc);
}

sub sysErrMsg {
  my @sysCommand = @_;
  not system(@sysCommand) or die "[vast align error]: @sysCommand Failed in $0!";
}

sub errPrint {
  my $errMsg = shift;
  print STDERR "[vast align error]: $errMsg\n";
  $EXIT_STATUS++; 
}

sub errPrintDie {
  my $errMsg = shift;
  errPrint $errMsg;
  exit $EXIT_STATUS if ($EXIT_STATUS != 0);
}

sub verbPrint {
  my $verbMsg = shift;
  if($verboseFlag) {
    chomp($verbMsg);
    print STDERR "[vast align]: $verbMsg\n";
  }
}

sub isZipped {
  my $file = shift;
  return $file =~ /\.(gz)$/;
}

sub getPrefixCmd {
  my $file = shift;
  my $prefix = isZipped($file) ? "gzip -dc $file" : "cat $file";
  return $prefix;
}

my $inpType = !$fastaOnly ? "-f" : "-q"; 

# Check database directory
unless(defined($dbDir)) {
  $dbDir = "$binPath/../VASTDB";
}
$dbDir = abs_path($dbDir);
$dbDir .= "/$species";
errPrint "The database directory $dbDir does not exist" unless (-e $dbDir or $helpFlag);

if (!defined($ARGV[0]) or $helpFlag or $EXIT_STATUS){
    print "\nUsage: vast-tools align fastq_file_1 [fastq_file_2] [options]

Align a single RNA-Seq sample to VASTDB genome and junction libraries.
Length of reads must be at least 50 nt; for expression analysis, all reads
must be of same length.

OPTIONS:
	--sp Hsa/Mmu/Gga	Three letter code for the database (default Hsa)
	--dbDir db		Database directory (default VASTDB)
	--cores, -c i		Number of cores to use for bowtie (default 1)
	--output, -o		Output directory (default vast_out)
	--expr			For expression analyses: -expr 
				(PSIs plus cRPKM calculations) (default off)
	--exprONLY		For expression analyses: -exprONLY (only cRPKMs) 
				(default off)
	--bowtieProg prog	Default is to use the bowtie in PATH. Alternatively you can
				supply a specific bowtie program here (default `bowtie`)
	--noIR			Don't run intron retention pipeline 
				(substantially increases speed) (default off)
	--stringentIR		Don't run first filtering step of IR 
				(this will increase speed a little) (default off)
        --IR_version 1/2        Version of the Intron Retention analysis (default 2)
	--keep			Don't remove trimmed and genome-subtracted reads 
				after use. (default off)
	--findSubtracted	Set this flag to start alignment from genome-subtracted
				reads (default off). If enabled, must supply *-e.fq as input
	--trimOnce		Only use first 50bp of reads, if paired, only use 
					50 from fwd and 50 from rev (default off)
	--stepSize i		Trim 50bp every --stepSize (default is 25)
	--preTrimmed		If you are trying to use pre-trimmed fasta/q files 
					(only output from Trim.pl, default off)
	--useFastq		This option is only necessary if you have pre-trimmed reads 
					in fastq not fasta format (default off)
	-h, --help		Print this help message


*** Questions \& Bug Reports: Manuel Irimia (mirimia\@gmail.com)

";

    exit $EXIT_STATUS;
}

# Command line flags here
if (defined $ARGV[1]) { $pairedEnd = 1; }

# Input sanity checks
errPrintDie "Needs species\n" if !$species;
errPrintDie "Input file " . $ARGV[0] . " does not exist!" if (! -e $ARGV[0]);
errPrintDie "Input file " . $ARGV[1] . " does not exist!" if ($pairedEnd and ! -e $ARGV[1]);
errPrintDie "Invalid number of cores. Must be at least 1." if ($cores !~ /^[1-9]\d*$/);
errPrintDie "Invalid step size." if ($trimStep !~ /^[1-9]\d*$/);
errPrintDie "IR version must be either 1 or 2." if ($IR_version != 1 && $IR_version != 2);

# FOR RIBOFOOT
if($ribofoot) {
  $trimOnceFlag = 1; # only trim once. no slide.
  $runExprFlag = 0; # no need for expression calculations.
  $readLength = 32;
  $trimLen = 32;   
#  $noIRflag = 1;  # temporary;
}

## Getting sample name and length:
my $fq1 = $ARGV[0];
my $fq2;
my $fq;     # takes the fastq file to be processed at each step

my $fileName1 = $fq1;
my $fileName2;
my $zipped = isZipped($fq1);
my $subtractedFq;

my($root, $length);

$fileName1 =~ s/^.*\///g; # strip path

my $genome_sub = 0;
my $length2="";
my($percF,$percF2);
if ($fileName1 =~ /\-e\.f/){ # it has to be a fastq file (not fasta)
    $genome_sub=1;
    ($root,$length)=$fileName1=~/(\S+?)\-(\d{1,4})\-e\.(fastq|fq|fastq|fa)(\.gz)?/;  #Fixed regex --TSW
    $fq=$&;
    $subtractedFq = $fq1;
    errPrint "Only for 50nt if genome subtracted\n" if $length!=50;
} else {
    if ($runExprFlag || $onlyExprFlag){ # only if GE is actives checks if readLength is provided
	if($ribofoot){  # length is set already in ribofoot mode
	    $length=$readLength;  # set to 32
	}else{
	    ($length,$percF)=extractReadLen($fq1); # it doesn't really matter any more (24/12/16)
	}
	$fileName1 =~ /(\S+)\.(fastq|fq|fasta|fa)(\.gz)?/;  # regex by --TSW
	$root = $1;
    }
    else { # anything is valid here
	($length,$percF)=extractReadLen($fq1);
	$fileName1 =~ /(\S+)\.(fastq|fq|fasta|fa)(\.gz)?/; 
	$root = $1;
    }
    if ($pairedEnd){
<<<<<<< HEAD
	$fq2 = $ARGV[1];
	$length2=extractReadLen($fq2);
=======
	$fq2 = abs_path($ARGV[1]);
	($length2,$percF2)=extractReadLen($fq2);
>>>>>>> 6b2fd26a
	$fileName2 = $fq2;
	$fileName2 =~ s/^.*\///g; # strip path
    }
    $fq = $zipped ? "$root-50.fq.gz" : "$root-50.fq"; #only fastq files are allowed at this point; default trimmed length = 50
}
###

unless($fq2){verbPrint("Input RNA-seq file(s): $fq1");}else{verbPrint("Input RNA-seq file(s): $fq1 and $fq2");}

# if something went wrong with extraction of root of filenames
if($root eq ""){ errPrintDie("Could not extract the base name from the RNA-seq input files, which must look like *.(fastq|fastq.gz|fq|fq.gz|fasta|fasta.gz|fa|fa.gz)");}

unless($fq2){verbPrint("Most common read length detected for fq1: $length ($percF\%)");}
else{verbPrint("Most common read lengths detected for fq1 & fq2: $length ($percF\%) and $length2 ($percF2\%)");}

#if(($onlyExprFlag || $runExprFlag) && $length == -1){ # XXX reads are of variable length
#	verbPrint("Reads are of variable lengths in file $fq1.\nExpression analysis turned off as for this all reads must be of the same length."); 
#	if($onlyExprFlag){exit(1);}
#	$runExprFlag=0;
#}

verbPrint "Using VASTDB -> $dbDir";
# change directories
errPrint "The output directory \"$outdir\" does not exist" unless (-e $outdir);
chdir($outdir) or errPrint "Unable to change directories into output" and die;
verbPrint "Setting output directory to $outdir";
mkdir("to_combine") unless (-e "to_combine");
mkdir("expr_out") if (($runExprFlag || $onlyExprFlag) && (! -e "expr_out"));

# set default tmpDir for sort;
verbPrint "Setting tmp directory..";
unless(defined($tmpDir)) {
  mkdir("tmp");
  $tmpDir = abs_path("tmp");  
} else {
  $tmpDir = abs_path($tmpDir);  # or try to find it
  unless(-e $tmpDir) {
    errPrint "$tmpDir does not exist!";
  }
}
unless($EXIT_STATUS > 0) {
  verbPrint "Set tmp directory to $tmpDir!";
}

#length options:
my ($le, $half_length);
my $difLE;

if ($length >= 50){
    $difLE = $length-50;
    $le = 50;
} 
elsif ($ribofoot) {
    $difLE = 0;
    $le = 32;
} else {
    errPrint "Minimum reads length has to be 50nt\n";
}
#####

if ($EXIT_STATUS) {
    exit $EXIT_STATUS;
}

if (!$genome_sub and !$useGenSub){
 my $cmd;
#### Expression analysis (it maps only the first $le nucleotides of the read)
 if ($runExprFlag || $onlyExprFlag){
     verbPrint "Mapping reads against mRNA sequences";

#### Only the first $le nucleotides of the forward read --MI 25/12/14
#     if ($pairedEnd) {
#         $cmd = "$fq1 $fq2";  # altered this to cat both for/rev reads into bowtie.
#     } else {
         $cmd = "$fq1";
#     }

     $cmd = getPrefixCmd($cmd);
#    24/12/16 --MI
#    $cmd .= " | $bowtie -p $cores -m 1 -v $bowtieV -3 $difLE $dbDir/EXPRESSION/mRNA -"; 
     $cmd .= " | $binPath/Trim.pl --once --targetLen 50 -v | $bowtie -p $cores -m 1 -v $bowtieV $dbDir/EXPRESSION/mRNA -"; 
     
     verbPrint "Calculating cRPKMs\n";
     sysErrMsg "$cmd | $binPath/expr_RPKM.pl - $dbDir/EXPRESSION/$species"."_mRNA-$le.eff expr_out/$root > expr_out/$root\.cRPKM";
 }
 if ($onlyExprFlag){
     print STDERR "Expression analysis done\n";
     exit 0;
 }
}
###

#### Merge PE
# if ($pairedEnd){
#   verbPrint "Concatenating paired end reads";
     #sysErrMsg "cat $fq1 $fq2 > $fq";  # away with this as well? 
                                       # $fq is used in trimming below. but we
                                       # can pipe into it. KH
#   $fq = "$fq1 $fq2";
  #} else {
   $fq = $fq1; # Above is deprecated --TSW 7/14/14
#}

 
#### Trimming
#
#

$keep_trimmed=1 if $trimmed; #keeps the original file provided as pre-trimmed input

my $cmd = getPrefixCmd($fq);

unless($trimmed) {
    my $trimArgs = "--stepSize $trimStep -v"; # before, verbose by default (24/12/16)
    $trimArgs .= " --fasta" if(!$fastaOnly);
    $trimArgs .= " --once" if($trimOnceFlag);
    $trimArgs .= " --targetLen $trimLen" if(defined($trimLen));
    if($pairedEnd) {
	my $pairFq = isZipped($fq2) ? "<( gzip -dc $fq2 )" : $fq2;
	$trimArgs .= " --paired $pairFq";
    } 
    
    verbPrint "Trimming fastq sequences to $le nt sequences";
    ## Add min read depth?
    # Renamed fa/fq --MI [11/11/15]
    if ($fastaOnly){
	sysErrMsg("bash", "-c", "$cmd | $binPath/Trim.pl $trimArgs | gzip -c > $root-$le.fq.gz");
	$fq = "$root-$le.fq.gz"; # set new $fq with trimmed reads --KH
    }
    else { # default behaviour 
	sysErrMsg("bash", "-c", "$cmd | $binPath/Trim.pl $trimArgs | gzip -c > $root-$le.fa.gz");
	$fq = "$root-$le.fa.gz"; # set new $fq with trimmed reads --KH
    }
    $trimmed = 1;
}
####

 
#### Get effective reads (i.e. genome subtraction).
 $subtractedFq = "$root-$le-e.fa.gz" if !$useGenSub;
 $subtractedFq = "$root-$le-e.fq.gz" if $useGenSub;
 unless(-e $subtractedFq and $useGenSub) {
   verbPrint "Doing genome subtraction\n";
   # Force bash shell to support process substitution
   $cmd = getPrefixCmd($fq);
   $cmd .= " | $bowtie -p $cores $inpType -m 1 -v 2 --un >(gzip > $subtractedFq) --max /dev/null $dbDir/FILES/gDNA - /dev/null";
   sysErrMsg("bash", "-c", $cmd);
 } else {
   verbPrint "Found $subtractedFq. Skipping genome subtraction step...\n"; 
 }


####

if ($EXIT_STATUS) {
    exit $EXIT_STATUS;
}

#### Map to the EEJ:
my $runArgs = "-dbDir=$dbDir -sp=$species -readLen=$le -root=$root";
my $preCmd = getPrefixCmd($subtractedFq);
verbPrint "Mapping reads to the \"splice site-based\" (aka \"a posteriori\") EEJ library and Analyzing...\n";
sysErrMsg "$preCmd | $bowtie $inpType -p $cores -m 1 -v $bowtieV " .
                "$dbDir/FILES/$species"."_COMBI-M-$le - | " .
             "cut -f 1-4,8 - | sort -T $tmpDir -k 1,1 | " .
             "$binPath/Analyze_COMBI.pl deprecated " .
             "$dbDir/COMBI/$species/$species"."_COMBI-M-$le-gDNA.eff $runArgs";

verbPrint "Mapping reads to the \"transcript-based\" (aka \"a priori\") SIMPLE EEJ library and Analyzing...\n";
sysErrMsg "$preCmd | $bowtie $inpType -p $cores -m 1 -v $bowtieV " .
                "$dbDir/FILES/EXSK-$le - | " .
             "cut -f 1-4,8 | sort -T $tmpDir -k 1,1 | " .
             "$binPath/Analyze_EXSK.pl $runArgs";

verbPrint "Mapping reads to the \"transcript-based\" (aka \"a priori\") MULTI EEJ library and Analyzing...\n";
sysErrMsg "$preCmd | $bowtie $inpType -p $cores -m 1 -v $bowtieV " .
                "$dbDir/FILES/MULTI-$le - | " .
             "cut -f 1-4,8 | sort -T $tmpDir -k 1,1 | " .
             "$binPath/Analyze_MULTI.pl $runArgs";

verbPrint "Mapping reads to microexon EEJ library and Analyzing...\n";
sysErrMsg "$preCmd | $bowtie $inpType -p $cores -m 1 -v $bowtieV " .
                "$dbDir/FILES/$species"."_MIC-$le - | ".
            " cut -f 1-4,8 - | sort -T $tmpDir -k 1,1 | " .
            " $binPath/Analyze_MIC.pl $runArgs";

# Align to intron retention mapped reads here..
unless (($genome_sub and $useGenSub)  or $noIRflag) {
  verbPrint "Mapping reads to intron retention library (version $IR_version)...\n";

# To define version [02/10/15]; minimize changes for users
# $v => "" or "_v2" [v1/v2]
# $type => "new" or "ALL" [v1/v2]
  my $v;
  my $type;
  if ($IR_version == 1){
      $v="";
      $type="new";
  }
  elsif ($IR_version == 2){
      $v="_v2"; 
      $type="ALL";
  }
  
  $preCmd = getPrefixCmd($fq);
  sysErrMsg "$preCmd | $bowtie $inpType -p $cores -m 1 -v $bowtieV " .
              "$dbDir/FILES/$species.IntronJunctions.$type.$le.8 - | " .
              "cut -f 1-4,8 | sort -T $tmpDir -k 1,1 | " .
              "$binPath/MakeSummarySAM.pl | " .
              "$binPath/RI_summarize$v.pl - $runArgs";
  sysErrMsg "$preCmd | $bowtie $inpType -p $cores -m 1 -v $bowtieV " .
                  "$dbDir/FILES/$species.Introns.sample.200 - | " .
              "cut -f 1-4,8 | sort -T $tmpDir -k 1,1 | " .
              "$binPath/MakeSummarySAM.pl | " .
              "$binPath/RI_summarize_introns$v.pl - $runArgs";
} else {
  verbPrint "Skipping intron retention step...\n";
}

unless($keepFlag or $keep_trimmed) {
  verbPrint "Cleaning $fq files!";
  sysErrMsg "rm $fq";
}

unless($keepFlag) {
  verbPrint "Cleaning up $subtractedFq!";
  sysErrMsg "rm $subtractedFq";
}

unless($noIRflag || $IR_version == 2) {  # --UB
    my $juncAnnotationFile = "./to_combine/$root.IR.summary.txt";
    verbPrint "Cleaning up $juncAnnotationFile!";
    sysErrMsg "rm $juncAnnotationFile";
}


verbPrint "Completed " . localtime;
exit $EXIT_STATUS;<|MERGE_RESOLUTION|>--- conflicted
+++ resolved
@@ -285,13 +285,8 @@
 	$root = $1;
     }
     if ($pairedEnd){
-<<<<<<< HEAD
 	$fq2 = $ARGV[1];
-	$length2=extractReadLen($fq2);
-=======
-	$fq2 = abs_path($ARGV[1]);
 	($length2,$percF2)=extractReadLen($fq2);
->>>>>>> 6b2fd26a
 	$fileName2 = $fq2;
 	$fileName2 =~ s/^.*\///g; # strip path
     }
